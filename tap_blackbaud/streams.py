"""Stream class for tap-blackbaud."""

import requests
import backoff
from requests.exceptions import RequestException, ConnectionError, ReadTimeout
from pathlib import Path
from typing import Any, Dict, Optional, Union, List, Iterable, cast

from singer.schema import Schema

from singer_sdk.streams import RESTStream
from singer_sdk.helpers._util import utc_now
from singer_sdk.helpers._singer import (
    Catalog,
)
from singer_sdk.plugin_base import PluginBase as TapBaseClass

from singer_sdk.authenticators import (
    APIAuthenticatorBase,
    SimpleAuthenticator,
    OAuthAuthenticator,
    OAuthJWTAuthenticator
)

from singer_sdk.typing import (
    ArrayType,
    BooleanType,
    DateTimeType,
    IntegerType,
    NumberType,
    ObjectType,
    PropertiesList,
    Property,
    StringType,
)

SCHEMAS_DIR = Path(__file__).parent / Path("./schemas")


class BlackbaudAuthenticator(OAuthAuthenticator):

    @property
    def oauth_request_body(self) -> dict:
        req = {
            'grant_type': 'refresh_token',
            'client_id': self.config["client_id"],
            'client_secret': self.config["client_secret"],
            'refresh_token': self.config["refresh_token"] if not self.refresh_token else self.refresh_token,
            'redirect_uri': self.config["redirect_uri"]
        }

        return req

    def update_access_token(self):
        """Update `access_token` along with: `last_refreshed` and `expires_in`."""
        request_time = utc_now()
        auth_request_payload = self.oauth_request_payload
        token_response = requests.post(self.auth_endpoint, data=auth_request_payload)
        try:
            token_response.raise_for_status()
            self.logger.info("OAuth authorization attempt was successful.")
        except Exception as ex:
            raise RuntimeError(
                f"Failed OAuth login, response was '{token_response.json()}'. {ex}"
            )
        token_json = token_response.json()
        self.access_token = token_json["access_token"]
        self.logger.info(f"New access token received: {self.access_token}")
        self.expires_in = token_json["expires_in"]
        self.logger.info(f"New expires_in received: {self.expires_in}")
        self.last_refreshed = request_time
        self.logger.info(f"New last_refreshed time: {self.last_refreshed}")

        if token_json.get("refresh_token") is not None:
            self.refresh_token = token_json["refresh_token"]
            self.logger.info(f"New refresh_token: {self.refresh_token}")
        
        self.logger.info(f"New token response: {token_json}")


class MockedResponse:
    def __init__(self, response):
        self.response = response
    
    def json(self):
        return {}

    @property
    def headers(self):
        if self.response == None:
            return {}
        return self.response.headers


class RetriableException(Exception):
    pass


def validate_status_code(e):
    if e.response == None:
        return True
    
    if e.response.status_code in [400, 401, 402, 403]:
        return False
    
    return True


class BlackbaudStream(RESTStream):
    """Blackbaud stream class."""

    records_jsonpath: str = "$.value[*]"

    def __init__(
        self,
        tap: TapBaseClass,
        name: Optional[str] = None,
        schema: Optional[Union[Dict[str, Any], Schema]] = None,
        path: Optional[str] = None,
    ):
        """Initialize the Blackbaud stream."""
        super().__init__(name=name, schema=schema, tap=tap, path=path)
        self._config = tap._config

    @property
    def url_base(self) -> str:
        """Return the API URL root, configurable via tap settings."""
        return "https://api.sky.blackbaud.com"

    @backoff.on_exception(
        backoff.expo,
        (
            requests.exceptions.RequestException,
            RetriableException,
            ConnectionError,
            ReadTimeout
        ),
        max_tries=5,
        factor=2
    )
    def post(self, prepared_request, timeout=60):
        return self.requests_session.send(prepared_request, timeout=timeout)
    
    def _request_with_backoff(
        self, prepared_request: requests.PreparedRequest, context: Optional[dict]
    ) -> requests.Response:
        """TODO.

        Args:
            prepared_request: TODO
            context: Stream partition or context dictionary.

        Returns:
            TODO

        Raises:
            RuntimeError: TODO
        """
        response = None
        try:
            response = self.post(
                prepared_request,
                timeout=60
            )
        except Exception as e:
            exc = e

        if response == None:
            return MockedResponse(response)

        if self._LOG_REQUEST_METRICS:
            extra_tags = {}
            if self._LOG_REQUEST_METRIC_URLS:
                extra_tags["url"] = cast(str, prepared_request.path_url)
            self._write_request_duration_log(
                endpoint=self.path,
                response=response,
                context=context,
                extra_tags=extra_tags,
            )
<<<<<<< HEAD
        
        if response.status_code == 200:
            return response

        elif response.status_code > 500 or response.status_code == 404:
=======
        if response.status_code in [404, 500]:
>>>>>>> 1903ba6e
            self.logger.info("{} response received, skipping request for: {}".format(
                response.status_code,
                prepared_request.url
            ))
            return MockedResponse(response)
<<<<<<< HEAD
=======
        

        if response.status_code in [401, 403]:
            self.logger.info("Failed request for {}".format(prepared_request.url))
>>>>>>> 1903ba6e

        elif response.status_code in [400, 401, 402, 403]:
            raise RuntimeError(
                f"Failed request, response was '{response.json()}'."
            )

        self.logger.debug("Response received successfully.")
        return response

    @property
    def authenticator(self) -> APIAuthenticatorBase:
        if not self._config.get("authenticator"):
            auth_endpoint = "https://oauth2.sky.blackbaud.com/token"

            self._config["authenticator"] = BlackbaudAuthenticator(
                stream=self,
                auth_endpoint=auth_endpoint
            )

        return self._config["authenticator"]

    @property
    def http_headers(self) -> dict:
        """Return headers dict to be used for HTTP requests.

        If an authenticator is also specified, the authenticator's headers will be
        combined with `http_headers` when making HTTP requests.
        """
        result = super().http_headers
        result['Bb-Api-Subscription-Key'] = self._config["subscription_key"]
        return result


class ConstituentListsStream(BlackbaudStream):
    name = "constituent_lists"

    path = "/list/v1/lists?list_type=Constituent"

    primary_keys = ["id"]
    replication_key = None

    schema = PropertiesList(
        Property("id", StringType),
        Property("name", StringType),
        Property("description", StringType),
        Property("record_count", IntegerType),
        Property("date_modified", DateTimeType),
        Property("last_modified_by_user_name", StringType),
        Property("last_modified_by_user_id", StringType),
        Property("is_public", BooleanType)
    ).to_dict()


class ConstituentsStream(BlackbaudStream):

    name = "constituents"
    path = "/constituent/v1/constituents"
    primary_keys = ["id"]
    replication_key = None

    flatten_list = set(["total_committed_matching_gifts", "total_giving", "total_pledge_balance", "total_received_giving", "total_received_matching_gifts", "total_soft_credits"])

    schema = PropertiesList(
        Property("id", StringType),
        Property("address", ObjectType(
            Property("id", StringType),
            Property("address_lines", StringType),
            Property("city", StringType),
            Property("country", StringType),
            Property("county", StringType),
            Property("formatted_address", StringType),
            Property("inactive", BooleanType),
            Property("postal_code", StringType),
            Property("preferred", BooleanType),
            Property("state", StringType)
        )),
        Property("age", IntegerType),
        Property("birthdate", ObjectType(
            Property("d", IntegerType),
            Property("m", IntegerType),
            Property("y", IntegerType)
        )),
        Property("date_added", DateTimeType),
        Property("date_modified", DateTimeType),
        Property("deceased", BooleanType),
        Property("email", ObjectType(
            Property("id", StringType),
            Property("address", StringType),
            Property("do_not_email", BooleanType),
            Property("inactive", BooleanType),
            Property("primary", BooleanType),
            Property("type", StringType)
        )),
        Property("first", StringType),
        Property("fundraiser_status", StringType),
        Property("gender", StringType),
        Property("gives_anonymously", BooleanType),
        Property("inactive", BooleanType),
        Property("last", StringType),
        Property("lookup_id", StringType),
        Property("middle", StringType),
        Property("name", StringType),
        Property("online_presence", ObjectType (
            Property("id", StringType),
            Property("address", StringType),
            Property("inactive", BooleanType),
            Property("primary", BooleanType),
            Property("type", StringType)
        )),
        Property("phone", ObjectType(
            Property("id", StringType),
            Property("do_not_call", BooleanType),
            Property("inactive", BooleanType),
            Property("number", StringType),
            Property("primary", BooleanType),
            Property("type", StringType)
        )),
        Property("preferred_name", StringType),
        Property("spouse", ObjectType (
            Property("id", StringType),
            Property("first", StringType),
            Property("last", StringType),
            Property("is_head_of_household", BooleanType)
        )),
        Property("title", StringType),
        Property("type", StringType),
        Property("lifetime_giving", ObjectType(
            Property("consecutive_years_given", IntegerType),
            Property("total_committed_matching_gifts", NumberType),
            Property("total_giving", NumberType),
            Property("total_pledge_balance", NumberType),
            Property("total_received_giving", NumberType),
            Property("total_received_matching_gifts", NumberType),
            Property("total_soft_credits", NumberType),
            Property("total_years_given", IntegerType),
        )),
        Property("fundraiser_assignment_list", ArrayType(
            ObjectType(
                Property("id", StringType),             # required
                Property("campaign_id", StringType),    # required
                Property("fundraiser_id", StringType),  # required
                Property("appeal_id", StringType),      # optional
                Property("fund_id", StringType),        # optional
                Property("amount", NumberType),         # required
                Property("start", DateTimeType),        # optional
                Property("end", DateTimeType),          # optional
                Property("type", StringType),           # required
            )
        ))
    ).to_dict()


    def apply_catalog(self, catalog: Catalog) -> None:
        """Apply a catalog dict, updating any settings overridden within the catalog.

        Developers may override this method in order to introduce advanced catalog
        parsing, or to explicitly fail on advanced catalog customizations which
        are not supported by the tap.

        Args:
            catalog: Catalog object passed to the tap. Defines schema, primary and
                replication keys, as well as selection metadata.
        """
        self._tap_input_catalog = catalog

        catalog_entry = catalog.get_stream(self.name)
        if catalog_entry:
            self.primary_keys = catalog_entry.key_properties
            self.replication_key = catalog_entry.replication_key
            if catalog_entry.replication_method:
                self.forced_replication_method = catalog_entry.replication_method


        lifetime_giving_meta = self.metadata.get(('properties', 'lifetime_giving'), None)
        self.include_lifetime_giving = True if lifetime_giving_meta and lifetime_giving_meta.selected else False

        fundraiser_assignment_meta = self.metadata.get(('properties', 'fundraiser_assignment_list'), None)
        self.include_fundraiser_assignment = True if fundraiser_assignment_meta and fundraiser_assignment_meta.selected else False


    def post_process(self, row: dict, context: Optional[dict] = None) -> dict:
        """As needed, append or transform raw data to match expected structure.

        Optional. This method gives developers an opportunity to "clean up" the results
        prior to returning records to the downstream tap - for instance: cleaning,
        renaming, or appending properties to the raw record result returned from the
        API.

        Args:
            row: Individual record in the stream.
            context: Stream partition or context dictionary.

        Returns:
            A new, processed record.
        """

        constituent_id = row["id"]

        # LIFETIME GIVING
        if self.include_lifetime_giving:
            lifetime_giving_endpoint = f"{self.url_base}/constituent/v1/constituents/{constituent_id}/givingsummary/lifetimegiving"
            resp = requests.get(lifetime_giving_endpoint, headers=self.http_headers)
            # todo: test response code
            lifetime_giving_json = resp.json()
            giving_object = {**lifetime_giving_json}
            for key in lifetime_giving_json:
                if (key in self.flatten_list):
                    giving_object[key] = lifetime_giving_json[key]["value"]
            row["lifetime_giving"] = giving_object

        # FUNDRAISER ASSIGNMENT
        if self.include_fundraiser_assignment:
            include_inactive = 'true'
            fundraiser_assignment_endpoint = f"{self.url_base}/constituent/v1/constituents/{constituent_id}/fundraiserassignments?include_inactive={include_inactive}"
            resp = requests.get(fundraiser_assignment_endpoint, headers=self.http_headers)
            # todo: test response code
            fundraiser_assignment_json = resp.json()
            fundraiser_list = fundraiser_assignment_json["value"]
            # flatten amount -- here or during transform?
            for item in fundraiser_list:
                if ("amount" in item):
                    item["amount"] = item["amount"]["value"]
            row["fundraiser_assignment_list"] = fundraiser_list

        # self.logger.info(row)

        return row


class ConstituentsByListStream(BlackbaudStream):
    name = "constituents_by_list"

    path = "/constituent/v1/constituents"

    primary_keys = ["id"]
    replication_key = None

    def get_lists(self, headers):
        endpoint = f"{self.url_base}/list/v1/lists?list_type=Constituent"
        r = requests.get(endpoint, headers=headers)
        if r.status_code in [404, 500]:
            return []
        
        lists = r.json()
        return lists.get("value", [])

    @property
    def partitions(self) -> Optional[List[dict]]:
        """Return a list of partition key dicts (if applicable), otherwise None.

        By default, this method returns a list of any partitions which are already
        defined in state, otherwise None.
        Developers may override this property to provide a default partitions list.
        """
        result: List[dict] = []
        # Get headers
        headers = self.http_headers

        authenticator = self.authenticator
        if authenticator:
            headers.update(authenticator.auth_headers or {})

        # Get lists
        lists = self.get_lists(headers)

        for l in lists:
            result.append({
                'list_id': l['id']
            })

        return result or None

    def post_process(self, row: dict, context: Optional[dict] = None) -> dict:
        """As needed, append or transform raw data to match expected structure."""
        # Add list_id to response
        row['list_id'] = context['list_id']
        return row

    def get_url_params(
        self,
        partition: Optional[dict],
        next_page_token: Optional[Any] = None
    ) -> Dict[str, Any]:
        """Return a dictionary of values to be used in URL parameterization.

        If paging is supported, developers may override this method with specific paging
        logic.
        """
        params = {}
        if partition == None:
            return params
        
        if partition.get("list_id"):
            params["list_id"] = partition["list_id"]
        
        return params

    schema = PropertiesList(
        Property("id", StringType),
        Property("list_id", StringType),
        Property("address", ObjectType(
            Property("id", StringType),
            Property("address_lines", StringType),
            Property("city", StringType),
            Property("constituent_id", StringType),
            Property("country", StringType),
            Property("county", StringType),
            Property("formatted_address", StringType),
            Property("inactive", BooleanType),
            Property("postal_code", StringType),
            Property("preferred", BooleanType),
            Property("state", StringType)
        )),
        Property("age", IntegerType),
        Property("birthdate", ObjectType(
            Property("d", IntegerType),
            Property("m", IntegerType),
            Property("y", IntegerType)
        )),
        Property("date_added", DateTimeType),
        Property("date_modified", DateTimeType),
        Property("deceased", BooleanType),
        Property("email", ObjectType(
            Property("id", StringType),
            Property("address", StringType),
            Property("constituent_id", StringType),
            Property("do_not_email", BooleanType),
            Property("inactive", BooleanType),
            Property("primary", BooleanType),
            Property("type", StringType)
        )),
        Property("first", StringType),
        Property("fundraiser_status", StringType),
        Property("gender", StringType),
        Property("gives_anonymously", BooleanType),
        Property("inactive", BooleanType),
        Property("last", StringType),
        Property("lookup_id", StringType),
        Property("middle", StringType),
        Property("name", StringType),
        Property("phone", ObjectType(
            Property("id", StringType),
            Property("constituent_id", StringType),
            Property("do_not_call", BooleanType),
            Property("inactive", BooleanType),
            Property("number", StringType),
            Property("primary", BooleanType),
            Property("type", StringType)
        )),
        Property("suffix", StringType),
        Property("title", StringType),
        Property("type", StringType)
    ).to_dict()


class EducationsStream(BlackbaudStream):

    name = "educations"

    path = "/constituent/v1/educations"

    primary_keys = ["id"]
    replication_key = None

    schema = PropertiesList(
        Property("id", StringType),
        Property("constituent_id", StringType),
        Property("campus", StringType),
        Property("class_of", StringType),
        Property("date_added", StringType),
        Property("date_entered", ObjectType(
            Property("d", IntegerType),
            Property("m", IntegerType),
            Property("y", IntegerType)
        )),
        Property("date_graduated", ObjectType(
            Property("d", IntegerType),
            Property("m", IntegerType),
            Property("y", IntegerType)
        )),
        Property("date_modified", StringType),
        Property("degree", StringType),
        Property("majors", ArrayType(StringType)),
        Property("minors", ArrayType(StringType)),
        Property("primary", BooleanType),
        Property("school", StringType),
        Property("type", StringType)
    ).to_dict()<|MERGE_RESOLUTION|>--- conflicted
+++ resolved
@@ -177,28 +177,16 @@
                 response=response,
                 context=context,
                 extra_tags=extra_tags,
-            )
-<<<<<<< HEAD
-        
+            )        
         if response.status_code == 200:
             return response
 
         elif response.status_code > 500 or response.status_code == 404:
-=======
-        if response.status_code in [404, 500]:
->>>>>>> 1903ba6e
             self.logger.info("{} response received, skipping request for: {}".format(
                 response.status_code,
                 prepared_request.url
             ))
             return MockedResponse(response)
-<<<<<<< HEAD
-=======
-        
-
-        if response.status_code in [401, 403]:
-            self.logger.info("Failed request for {}".format(prepared_request.url))
->>>>>>> 1903ba6e
 
         elif response.status_code in [400, 401, 402, 403]:
             raise RuntimeError(

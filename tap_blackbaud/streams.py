"""Stream class for tap-blackbaud."""

import requests
import backoff
from requests.exceptions import RequestException, ConnectionError, ReadTimeout
from pathlib import Path
from typing import Any, Dict, Optional, Union, List, Iterable, cast

from singer.schema import Schema

from singer_sdk.streams import RESTStream
from singer_sdk.helpers._util import utc_now
from singer_sdk.helpers._singer import (
    Catalog,
)
from singer_sdk.plugin_base import PluginBase as TapBaseClass

from singer_sdk.authenticators import (
    APIAuthenticatorBase,
    SimpleAuthenticator,
    OAuthAuthenticator,
    OAuthJWTAuthenticator
)

from singer_sdk.typing import (
    ArrayType,
    BooleanType,
    DateTimeType,
    IntegerType,
    NumberType,
    ObjectType,
    PropertiesList,
    Property,
    StringType,
)

SCHEMAS_DIR = Path(__file__).parent / Path("./schemas")


class BlackbaudAuthenticator(OAuthAuthenticator):

    @property
    def oauth_request_body(self) -> dict:
        req = {
            'grant_type': 'refresh_token',
            'client_id': self.config["client_id"],
            'client_secret': self.config["client_secret"],
            'refresh_token': self.config["refresh_token"] if not self.refresh_token else self.refresh_token,
            'redirect_uri': self.config["redirect_uri"]
        }

        return req

    def update_access_token(self):
        """Update `access_token` along with: `last_refreshed` and `expires_in`."""
        request_time = utc_now()
        auth_request_payload = self.oauth_request_payload
        token_response = requests.post(self.auth_endpoint, data=auth_request_payload)
        try:
            token_response.raise_for_status()
            self.logger.info("OAuth authorization attempt was successful.")
        except Exception as ex:
            raise RuntimeError(
                f"Failed OAuth login, response was '{token_response.json()}'. {ex}"
            )
        token_json = token_response.json()
        self.access_token = token_json["access_token"]
        self.logger.info(f"New access token received: {self.access_token}")
        self.expires_in = token_json["expires_in"]
        self.logger.info(f"New expires_in received: {self.expires_in}")
        self.last_refreshed = request_time
        self.logger.info(f"New last_refreshed time: {self.last_refreshed}")

        if token_json.get("refresh_token") is not None:
            self.refresh_token = token_json["refresh_token"]
            self.logger.info(f"New refresh_token: {self.refresh_token}")
        
        self.logger.info(f"New token response: {token_json}")


class MockedResponse:
    def __init__(self, response):
        self.response = response
    
    def json(self):
        return {}

    @property
    def headers(self):
        if self.response == None:
            return {}
        return self.response.headers


class RetriableException(Exception):
    pass


def validate_status_code(e):
    if e.response == None:
        return True
    
    if e.response.status_code in [400, 401, 402, 403]:
        return False
    
    return True


class BlackbaudStream(RESTStream):
    """Blackbaud stream class."""

    records_jsonpath: str = "$.value[*]"

    def __init__(
        self,
        tap: TapBaseClass,
        name: Optional[str] = None,
        schema: Optional[Union[Dict[str, Any], Schema]] = None,
        path: Optional[str] = None,
    ):
        """Initialize the Blackbaud stream."""
        super().__init__(name=name, schema=schema, tap=tap, path=path)
        self._config = tap._config

    @property
    def url_base(self) -> str:
        """Return the API URL root, configurable via tap settings."""
        return "https://api.sky.blackbaud.com"

    @backoff.on_exception(
        backoff.expo,
        (
            requests.exceptions.RequestException,
            RetriableException,
            ConnectionError,
            ReadTimeout
        ),
        max_tries=5,
        factor=2
    )
    def post(self, prepared_request, timeout=60):
        return self.requests_session.send(prepared_request, timeout=timeout)
    
    def _request_with_backoff(
        self, prepared_request: requests.PreparedRequest, context: Optional[dict]
    ) -> requests.Response:
        """TODO.

        Args:
            prepared_request: TODO
            context: Stream partition or context dictionary.

        Returns:
            TODO

        Raises:
            RuntimeError: TODO
        """
        response = None
        try:
            response = self.post(
                prepared_request,
                timeout=60
            )
        except Exception as e:
            exc = e

        if response == None:
            return MockedResponse(response)

        if self._LOG_REQUEST_METRICS:
            extra_tags = {}
            if self._LOG_REQUEST_METRIC_URLS:
                extra_tags["url"] = cast(str, prepared_request.path_url)
            self._write_request_duration_log(
                endpoint=self.path,
                response=response,
                context=context,
                extra_tags=extra_tags,
<<<<<<< HEAD
            )
        
=======
            )        

>>>>>>> 3fafdcd7
        if response.status_code == 200:
            return response

        elif response.status_code > 500 or response.status_code == 404:
            self.logger.info("{} response received, skipping request for: {}".format(
                response.status_code,
                prepared_request.url
            ))
            return MockedResponse(response)

        elif response.status_code in [400, 401, 402, 403]:
            raise RuntimeError(
                f"Failed request, response was '{response.json()}'."
            )

        self.logger.debug("Response received successfully.")
        return response

    @property
    def authenticator(self) -> APIAuthenticatorBase:
        if not self._config.get("authenticator"):
            auth_endpoint = "https://oauth2.sky.blackbaud.com/token"

            self._config["authenticator"] = BlackbaudAuthenticator(
                stream=self,
                auth_endpoint=auth_endpoint
            )

        return self._config["authenticator"]

    @property
    def http_headers(self) -> dict:
        """Return headers dict to be used for HTTP requests.

        If an authenticator is also specified, the authenticator's headers will be
        combined with `http_headers` when making HTTP requests.
        """
        result = super().http_headers
        result['Bb-Api-Subscription-Key'] = self._config["subscription_key"]
        return result


class ConstituentListsStream(BlackbaudStream):
    name = "constituent_lists"

    path = "/list/v1/lists?list_type=Constituent"

    primary_keys = ["id"]
    replication_key = None

    schema = PropertiesList(
        Property("id", StringType),
        Property("name", StringType),
        Property("description", StringType),
        Property("record_count", IntegerType),
        Property("date_modified", DateTimeType),
        Property("last_modified_by_user_name", StringType),
        Property("last_modified_by_user_id", StringType),
        Property("is_public", BooleanType)
    ).to_dict()


class ConstituentsStream(BlackbaudStream):

    name = "constituents"
    path = "/constituent/v1/constituents"
    primary_keys = ["id"]
    replication_key = None

    flatten_list = set(["total_committed_matching_gifts", "total_giving", "total_pledge_balance", "total_received_giving", "total_received_matching_gifts", "total_soft_credits"])

    schema = PropertiesList(
        Property("id", StringType),
        Property("address", ObjectType(
            Property("id", StringType),
            Property("address_lines", StringType),
            Property("city", StringType),
            Property("country", StringType),
            Property("county", StringType),
            Property("formatted_address", StringType),
            Property("inactive", BooleanType),
            Property("postal_code", StringType),
            Property("preferred", BooleanType),
            Property("state", StringType)
        )),
        Property("age", IntegerType),
        Property("birthdate", ObjectType(
            Property("d", IntegerType),
            Property("m", IntegerType),
            Property("y", IntegerType)
        )),
        Property("date_added", DateTimeType),
        Property("date_modified", DateTimeType),
        Property("deceased", BooleanType),
        Property("email", ObjectType(
            Property("id", StringType),
            Property("address", StringType),
            Property("do_not_email", BooleanType),
            Property("inactive", BooleanType),
            Property("primary", BooleanType),
            Property("type", StringType)
        )),
        Property("first", StringType),
        Property("fundraiser_status", StringType),
        Property("gender", StringType),
        Property("gives_anonymously", BooleanType),
        Property("inactive", BooleanType),
        Property("last", StringType),
        Property("lookup_id", StringType),
        Property("middle", StringType),
        Property("name", StringType),
        Property("online_presence", ObjectType (
            Property("id", StringType),
            Property("address", StringType),
            Property("inactive", BooleanType),
            Property("primary", BooleanType),
            Property("type", StringType)
        )),
        Property("phone", ObjectType(
            Property("id", StringType),
            Property("do_not_call", BooleanType),
            Property("inactive", BooleanType),
            Property("number", StringType),
            Property("primary", BooleanType),
            Property("type", StringType)
        )),
        Property("preferred_name", StringType),
        Property("spouse", ObjectType (
            Property("id", StringType),
            Property("first", StringType),
            Property("last", StringType),
            Property("is_head_of_household", BooleanType)
        )),
        Property("title", StringType),
        Property("type", StringType),
        Property("lifetime_giving", ObjectType(
            Property("consecutive_years_given", IntegerType),
            Property("total_committed_matching_gifts", NumberType),
            Property("total_giving", NumberType),
            Property("total_pledge_balance", NumberType),
            Property("total_received_giving", NumberType),
            Property("total_received_matching_gifts", NumberType),
            Property("total_soft_credits", NumberType),
            Property("total_years_given", IntegerType),
        )),
        Property("fundraiser_assignment_list", ArrayType(
            ObjectType(
                Property("id", StringType),             # required
                Property("campaign_id", StringType),    # required
                Property("fundraiser_id", StringType),  # required
                Property("appeal_id", StringType),      # optional
                Property("fund_id", StringType),        # optional
                Property("amount", NumberType),         # required
                Property("start", DateTimeType),        # optional
                Property("end", DateTimeType),          # optional
                Property("type", StringType),           # required
            )
        ))
    ).to_dict()


    def apply_catalog(self, catalog: Catalog) -> None:
        """Apply a catalog dict, updating any settings overridden within the catalog.

        Developers may override this method in order to introduce advanced catalog
        parsing, or to explicitly fail on advanced catalog customizations which
        are not supported by the tap.

        Args:
            catalog: Catalog object passed to the tap. Defines schema, primary and
                replication keys, as well as selection metadata.
        """
        self._tap_input_catalog = catalog

        catalog_entry = catalog.get_stream(self.name)
        if catalog_entry:
            self.primary_keys = catalog_entry.key_properties
            self.replication_key = catalog_entry.replication_key
            if catalog_entry.replication_method:
                self.forced_replication_method = catalog_entry.replication_method


        lifetime_giving_meta = self.metadata.get(('properties', 'lifetime_giving'), None)
        self.include_lifetime_giving = True if lifetime_giving_meta and lifetime_giving_meta.selected else False

        fundraiser_assignment_meta = self.metadata.get(('properties', 'fundraiser_assignment_list'), None)
        self.include_fundraiser_assignment = True if fundraiser_assignment_meta and fundraiser_assignment_meta.selected else False


    def post_process(self, row: dict, context: Optional[dict] = None) -> dict:
        """As needed, append or transform raw data to match expected structure.

        Optional. This method gives developers an opportunity to "clean up" the results
        prior to returning records to the downstream tap - for instance: cleaning,
        renaming, or appending properties to the raw record result returned from the
        API.

        Args:
            row: Individual record in the stream.
            context: Stream partition or context dictionary.

        Returns:
            A new, processed record.
        """

        constituent_id = row["id"]

        # LIFETIME GIVING
        if self.include_lifetime_giving:
            lifetime_giving_endpoint = f"{self.url_base}/constituent/v1/constituents/{constituent_id}/givingsummary/lifetimegiving"
            resp = requests.get(lifetime_giving_endpoint, headers=self.http_headers)
            # todo: test response code
            lifetime_giving_json = resp.json()
            giving_object = {**lifetime_giving_json}
            for key in lifetime_giving_json:
                if (key in self.flatten_list):
                    giving_object[key] = lifetime_giving_json[key]["value"]
            row["lifetime_giving"] = giving_object

        # FUNDRAISER ASSIGNMENT
        if self.include_fundraiser_assignment:
            include_inactive = 'true'
            fundraiser_assignment_endpoint = f"{self.url_base}/constituent/v1/constituents/{constituent_id}/fundraiserassignments?include_inactive={include_inactive}"
            resp = requests.get(fundraiser_assignment_endpoint, headers=self.http_headers)
            # todo: test response code
            fundraiser_assignment_json = resp.json()
            fundraiser_list = fundraiser_assignment_json["value"]
            # flatten amount -- here or during transform?
            for item in fundraiser_list:
                if ("amount" in item):
                    item["amount"] = item["amount"]["value"]
            row["fundraiser_assignment_list"] = fundraiser_list

        # self.logger.info(row)

        return row


class ConstituentsByListStream(BlackbaudStream):
    name = "constituents_by_list"

    path = "/constituent/v1/constituents"

    primary_keys = ["id"]
    replication_key = None

    def get_lists(self, headers):
        endpoint = f"{self.url_base}/list/v1/lists?list_type=Constituent"
        r = requests.get(endpoint, headers=headers)
        if r.status_code in [404, 500]:
            return []
        
        lists = r.json()
        return lists.get("value", [])

    @property
    def partitions(self) -> Optional[List[dict]]:
        """Return a list of partition key dicts (if applicable), otherwise None.

        By default, this method returns a list of any partitions which are already
        defined in state, otherwise None.
        Developers may override this property to provide a default partitions list.
        """
        result: List[dict] = []
        # Get headers
        headers = self.http_headers

        authenticator = self.authenticator
        if authenticator:
            headers.update(authenticator.auth_headers or {})

        # Get lists
        lists = self.get_lists(headers)

        for l in lists:
            result.append({
                'list_id': l['id']
            })

        return result or None

    def post_process(self, row: dict, context: Optional[dict] = None) -> dict:
        """As needed, append or transform raw data to match expected structure."""
        # Add list_id to response
        row['list_id'] = context['list_id']
        return row

    def get_url_params(
        self,
        partition: Optional[dict],
        next_page_token: Optional[Any] = None
    ) -> Dict[str, Any]:
        """Return a dictionary of values to be used in URL parameterization.

        If paging is supported, developers may override this method with specific paging
        logic.
        """
        params = {}
        if partition == None:
            return params
        
        if partition.get("list_id"):
            params["list_id"] = partition["list_id"]
        
        return params

    schema = PropertiesList(
        Property("id", StringType),
        Property("list_id", StringType),
        Property("address", ObjectType(
            Property("id", StringType),
            Property("address_lines", StringType),
            Property("city", StringType),
            Property("constituent_id", StringType),
            Property("country", StringType),
            Property("county", StringType),
            Property("formatted_address", StringType),
            Property("inactive", BooleanType),
            Property("postal_code", StringType),
            Property("preferred", BooleanType),
            Property("state", StringType)
        )),
        Property("age", IntegerType),
        Property("birthdate", ObjectType(
            Property("d", IntegerType),
            Property("m", IntegerType),
            Property("y", IntegerType)
        )),
        Property("date_added", DateTimeType),
        Property("date_modified", DateTimeType),
        Property("deceased", BooleanType),
        Property("email", ObjectType(
            Property("id", StringType),
            Property("address", StringType),
            Property("constituent_id", StringType),
            Property("do_not_email", BooleanType),
            Property("inactive", BooleanType),
            Property("primary", BooleanType),
            Property("type", StringType)
        )),
        Property("first", StringType),
        Property("fundraiser_status", StringType),
        Property("gender", StringType),
        Property("gives_anonymously", BooleanType),
        Property("inactive", BooleanType),
        Property("last", StringType),
        Property("lookup_id", StringType),
        Property("middle", StringType),
        Property("name", StringType),
        Property("phone", ObjectType(
            Property("id", StringType),
            Property("constituent_id", StringType),
            Property("do_not_call", BooleanType),
            Property("inactive", BooleanType),
            Property("number", StringType),
            Property("primary", BooleanType),
            Property("type", StringType)
        )),
        Property("suffix", StringType),
        Property("title", StringType),
        Property("type", StringType)
    ).to_dict()


class EducationsStream(BlackbaudStream):

    name = "educations"

    path = "/constituent/v1/educations"

    primary_keys = ["id"]
    replication_key = None

    schema = PropertiesList(
        Property("id", StringType),
        Property("constituent_id", StringType),
        Property("campus", StringType),
        Property("class_of", StringType),
        Property("date_added", StringType),
        Property("date_entered", ObjectType(
            Property("d", IntegerType),
            Property("m", IntegerType),
            Property("y", IntegerType)
        )),
        Property("date_graduated", ObjectType(
            Property("d", IntegerType),
            Property("m", IntegerType),
            Property("y", IntegerType)
        )),
        Property("date_modified", StringType),
        Property("degree", StringType),
        Property("majors", ArrayType(StringType)),
        Property("minors", ArrayType(StringType)),
        Property("primary", BooleanType),
        Property("school", StringType),
        Property("type", StringType)
    ).to_dict()<|MERGE_RESOLUTION|>--- conflicted
+++ resolved
@@ -177,13 +177,8 @@
                 response=response,
                 context=context,
                 extra_tags=extra_tags,
-<<<<<<< HEAD
             )
-        
-=======
-            )        
-
->>>>>>> 3fafdcd7
+
         if response.status_code == 200:
             return response
 

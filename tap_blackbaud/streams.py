"""Stream class for tap-blackbaud."""

import requests
from pathlib import Path
from typing import Any, Dict, Optional, Union, List, Iterable, cast

from singer.schema import Schema

from singer_sdk.streams import RESTStream
from singer_sdk.helpers._util import utc_now
from singer_sdk.helpers._singer import (
    Catalog,
)
from singer_sdk.plugin_base import PluginBase as TapBaseClass

from singer_sdk.authenticators import (
    APIAuthenticatorBase,
    SimpleAuthenticator,
    OAuthAuthenticator,
    OAuthJWTAuthenticator
)

from singer_sdk.typing import (
    ArrayType,
    BooleanType,
    DateTimeType,
    IntegerType,
    NumberType,
    ObjectType,
    PropertiesList,
    Property,
    StringType,
)

SCHEMAS_DIR = Path(__file__).parent / Path("./schemas")


class BlackbaudAuthenticator(OAuthAuthenticator):

    @property
    def oauth_request_body(self) -> dict:
        req = {
            'grant_type': 'refresh_token',
            'client_id': self.config["client_id"],
            'client_secret': self.config["client_secret"],
            'refresh_token': self.config["refresh_token"] if not self.refresh_token else self.refresh_token,
            'redirect_uri': self.config["redirect_uri"]
        }

        return req

    def update_access_token(self):
        """Update `access_token` along with: `last_refreshed` and `expires_in`."""
        request_time = utc_now()
        auth_request_payload = self.oauth_request_payload
        token_response = requests.post(self.auth_endpoint, data=auth_request_payload)
        try:
            token_response.raise_for_status()
            self.logger.info("OAuth authorization attempt was successful.")
        except Exception as ex:
            raise RuntimeError(
                f"Failed OAuth login, response was '{token_response.json()}'. {ex}"
            )
        token_json = token_response.json()
        self.access_token = token_json["access_token"]
        self.logger.info(f"New access token received: {self.access_token}")
        self.expires_in = token_json["expires_in"]
        self.logger.info(f"New expires_in received: {self.expires_in}")
        self.last_refreshed = request_time
        self.logger.info(f"New last_refreshed time: {self.last_refreshed}")

        if token_json.get("refresh_token") is not None:
            self.refresh_token = token_json["refresh_token"]
            self.logger.info(f"New refresh_token: {self.refresh_token}")
        
        self.logger.info(f"New token response: {token_json}")


class MockedResponse:
    def __init__(self, response):
        self.response = response
    
    def json(self):
        return {}

    @property
    def headers(self):
        return self.response.headers


class BlackbaudStream(RESTStream):
    """Blackbaud stream class."""

    records_jsonpath: str = "$.value[*]"

    def __init__(
        self,
        tap: TapBaseClass,
        name: Optional[str] = None,
        schema: Optional[Union[Dict[str, Any], Schema]] = None,
        path: Optional[str] = None,
    ):
        """Initialize the Blackbaud stream."""
        super().__init__(name=name, schema=schema, tap=tap, path=path)
        self._config = tap._config

    @property
    def url_base(self) -> str:
        """Return the API URL root, configurable via tap settings."""
        return "https://api.sky.blackbaud.com"

    def _request_with_backoff(
        self, prepared_request: requests.PreparedRequest, context: Optional[dict]
    ) -> requests.Response:
        """TODO.

        Args:
            prepared_request: TODO
            context: Stream partition or context dictionary.

        Returns:
            TODO

        Raises:
            RuntimeError: TODO
        """
        response = self.requests_session.send(prepared_request)
        if self._LOG_REQUEST_METRICS:
            extra_tags = {}
            if self._LOG_REQUEST_METRIC_URLS:
                extra_tags["url"] = cast(str, prepared_request.path_url)
            self._write_request_duration_log(
                endpoint=self.path,
                response=response,
                context=context,
                extra_tags=extra_tags,
            )
<<<<<<< HEAD
        if response.status_code in [404, 500]:
            self.logger.info("{} response received, skipping request for: {}".format(
                response.status_code,
                prepared_request.url
            ))
            return MockedResponse(response)
        
=======
        if response.status_code == 404:
            self.logger.info("404 response received, skipping request for: {}".format(prepared_request.url))
            return MockedResponse(response)
>>>>>>> 800a4e5b
        if response.status_code in [401, 403]:
            self.logger.info("Failed request for {}".format(prepared_request.url))

            self.logger.info(
                f"Reason: {response.status_code} - {str(response.content)}"
            )
            raise RuntimeError(
                "Requested resource was unauthorized, forbidden, or not found."
            )
        elif response.status_code >= 400:
            raise RuntimeError(
                f"Error making request to API: {prepared_request.url} "
                f"[{response.status_code} - {str(response.content)}]".replace(
                    "\\n", "\n"
                )
            )
        self.logger.debug("Response received successfully.")
        return response

    @property
    def authenticator(self) -> APIAuthenticatorBase:
        if not self._config.get("authenticator"):
            auth_endpoint = "https://oauth2.sky.blackbaud.com/token"

            self._config["authenticator"] = BlackbaudAuthenticator(
                stream=self,
                auth_endpoint=auth_endpoint
            )

        return self._config["authenticator"]

    @property
    def http_headers(self) -> dict:
        """Return headers dict to be used for HTTP requests.

        If an authenticator is also specified, the authenticator's headers will be
        combined with `http_headers` when making HTTP requests.
        """
        result = super().http_headers
        result['Bb-Api-Subscription-Key'] = self._config["subscription_key"]
        return result


class ConstituentListsStream(BlackbaudStream):
    name = "constituent_lists"

    path = "/list/v1/lists?list_type=Constituent"

    primary_keys = ["id"]
    replication_key = None

    schema = PropertiesList(
        Property("id", StringType),
        Property("name", StringType),
        Property("description", StringType),
        Property("record_count", IntegerType),
        Property("date_modified", DateTimeType),
        Property("last_modified_by_user_name", StringType),
        Property("last_modified_by_user_id", StringType),
        Property("is_public", BooleanType)
    ).to_dict()


class ConstituentsStream(BlackbaudStream):

    name = "constituents"
    path = "/constituent/v1/constituents"
    primary_keys = ["id"]
    replication_key = None

    flatten_list = set(["total_committed_matching_gifts", "total_giving", "total_pledge_balance", "total_received_giving", "total_received_matching_gifts", "total_soft_credits"])

    schema = PropertiesList(
        Property("id", StringType),
        Property("address", ObjectType(
            Property("id", StringType),
            Property("address_lines", StringType),
            Property("city", StringType),
            Property("country", StringType),
            Property("county", StringType),
            Property("formatted_address", StringType),
            Property("inactive", BooleanType),
            Property("postal_code", StringType),
            Property("preferred", BooleanType),
            Property("state", StringType)
        )),
        Property("age", IntegerType),
        Property("birthdate", ObjectType(
            Property("d", IntegerType),
            Property("m", IntegerType),
            Property("y", IntegerType)
        )),
        Property("date_added", DateTimeType),
        Property("date_modified", DateTimeType),
        Property("deceased", BooleanType),
        Property("email", ObjectType(
            Property("id", StringType),
            Property("address", StringType),
            Property("do_not_email", BooleanType),
            Property("inactive", BooleanType),
            Property("primary", BooleanType),
            Property("type", StringType)
        )),
        Property("first", StringType),
        Property("fundraiser_status", StringType),
        Property("gender", StringType),
        Property("gives_anonymously", BooleanType),
        Property("inactive", BooleanType),
        Property("last", StringType),
        Property("lookup_id", StringType),
        Property("middle", StringType),
        Property("name", StringType),
        Property("online_presence", ObjectType (
            Property("id", StringType),
            Property("address", StringType),
            Property("inactive", BooleanType),
            Property("primary", BooleanType),
            Property("type", StringType)
        )),
        Property("phone", ObjectType(
            Property("id", StringType),
            Property("do_not_call", BooleanType),
            Property("inactive", BooleanType),
            Property("number", StringType),
            Property("primary", BooleanType),
            Property("type", StringType)
        )),
        Property("preferred_name", StringType),
        Property("spouse", ObjectType (
            Property("id", StringType),
            Property("first", StringType),
            Property("last", StringType),
            Property("is_head_of_household", BooleanType)
        )),
        Property("title", StringType),
        Property("type", StringType),
        Property("lifetime_giving", ObjectType(
            Property("consecutive_years_given", IntegerType),
            Property("total_committed_matching_gifts", NumberType),
            Property("total_giving", NumberType),
            Property("total_pledge_balance", NumberType),
            Property("total_received_giving", NumberType),
            Property("total_received_matching_gifts", NumberType),
            Property("total_soft_credits", NumberType),
            Property("total_years_given", IntegerType),
        )),
        Property("fundraiser_assignment_list", ArrayType(
            ObjectType(
                Property("id", StringType),             # required
                Property("campaign_id", StringType),    # required
                Property("fundraiser_id", StringType),  # required
                Property("appeal_id", StringType),      # optional
                Property("fund_id", StringType),        # optional
                Property("amount", NumberType),         # required
                Property("start", DateTimeType),        # optional
                Property("end", DateTimeType),          # optional
                Property("type", StringType),           # required
            )
        ))
    ).to_dict()


    def apply_catalog(self, catalog: Catalog) -> None:
        """Apply a catalog dict, updating any settings overridden within the catalog.

        Developers may override this method in order to introduce advanced catalog
        parsing, or to explicitly fail on advanced catalog customizations which
        are not supported by the tap.

        Args:
            catalog: Catalog object passed to the tap. Defines schema, primary and
                replication keys, as well as selection metadata.
        """
        self._tap_input_catalog = catalog

        catalog_entry = catalog.get_stream(self.name)
        if catalog_entry:
            self.primary_keys = catalog_entry.key_properties
            self.replication_key = catalog_entry.replication_key
            if catalog_entry.replication_method:
                self.forced_replication_method = catalog_entry.replication_method


        lifetime_giving_meta = self.metadata.get(('properties', 'lifetime_giving'), None)
        self.include_lifetime_giving = True if lifetime_giving_meta and lifetime_giving_meta.selected else False

        fundraiser_assignment_meta = self.metadata.get(('properties', 'fundraiser_assignment_list'), None)
        self.include_fundraiser_assignment = True if fundraiser_assignment_meta and fundraiser_assignment_meta.selected else False


    def post_process(self, row: dict, context: Optional[dict] = None) -> dict:
        """As needed, append or transform raw data to match expected structure.

        Optional. This method gives developers an opportunity to "clean up" the results
        prior to returning records to the downstream tap - for instance: cleaning,
        renaming, or appending properties to the raw record result returned from the
        API.

        Args:
            row: Individual record in the stream.
            context: Stream partition or context dictionary.

        Returns:
            A new, processed record.
        """

        constituent_id = row["id"]

        # LIFETIME GIVING
        if self.include_lifetime_giving:
            lifetime_giving_endpoint = f"{self.url_base}/constituent/v1/constituents/{constituent_id}/givingsummary/lifetimegiving"
            resp = requests.get(lifetime_giving_endpoint, headers=self.http_headers)
            # todo: test response code
            lifetime_giving_json = resp.json()
            giving_object = {**lifetime_giving_json}
            for key in lifetime_giving_json:
                if (key in self.flatten_list):
                    giving_object[key] = lifetime_giving_json[key]["value"]
            row["lifetime_giving"] = giving_object

        # FUNDRAISER ASSIGNMENT
        if self.include_fundraiser_assignment:
            include_inactive = 'true'
            fundraiser_assignment_endpoint = f"{self.url_base}/constituent/v1/constituents/{constituent_id}/fundraiserassignments?include_inactive={include_inactive}"
            resp = requests.get(fundraiser_assignment_endpoint, headers=self.http_headers)
            # todo: test response code
            fundraiser_assignment_json = resp.json()
            fundraiser_list = fundraiser_assignment_json["value"]
            # flatten amount -- here or during transform?
            for item in fundraiser_list:
                if ("amount" in item):
                    item["amount"] = item["amount"]["value"]
            row["fundraiser_assignment_list"] = fundraiser_list

        # self.logger.info(row)

        return row


class ConstituentsByListStream(BlackbaudStream):
    name = "constituents_by_list"

    path = "/constituent/v1/constituents"

    primary_keys = ["id"]
    replication_key = None

    def get_lists(self, headers):
        endpoint = f"{self.url_base}/list/v1/lists?list_type=Constituent"
        r = requests.get(endpoint, headers=headers)
        if r.status_code == 404:
            return []
        
        lists = r.json()
        return lists.get("value", [])

    @property
    def partitions(self) -> Optional[List[dict]]:
        """Return a list of partition key dicts (if applicable), otherwise None.

        By default, this method returns a list of any partitions which are already
        defined in state, otherwise None.
        Developers may override this property to provide a default partitions list.
        """
        result: List[dict] = []
        # Get headers
        headers = self.http_headers

        authenticator = self.authenticator
        if authenticator:
            headers.update(authenticator.auth_headers or {})

        # Get lists
        lists = self.get_lists(headers)

        for l in lists:
            result.append({
                'list_id': l['id']
            })

        return result or None

    def post_process(self, row: dict, context: Optional[dict] = None) -> dict:
        """As needed, append or transform raw data to match expected structure."""
        # Add list_id to response
        row['list_id'] = context['list_id']
        return row

    def get_url_params(
        self,
        partition: Optional[dict],
        next_page_token: Optional[Any] = None
    ) -> Dict[str, Any]:
        """Return a dictionary of values to be used in URL parameterization.

        If paging is supported, developers may override this method with specific paging
        logic.
        """
        params = {}
        if partition == None:
            return params
        
        if partition.get("list_id"):
            params["list_id"] = partition["list_id"]
        
        return params

    schema = PropertiesList(
        Property("id", StringType),
        Property("list_id", StringType),
        Property("address", ObjectType(
            Property("id", StringType),
            Property("address_lines", StringType),
            Property("city", StringType),
            Property("constituent_id", StringType),
            Property("country", StringType),
            Property("county", StringType),
            Property("formatted_address", StringType),
            Property("inactive", BooleanType),
            Property("postal_code", StringType),
            Property("preferred", BooleanType),
            Property("state", StringType)
        )),
        Property("age", IntegerType),
        Property("birthdate", ObjectType(
            Property("d", IntegerType),
            Property("m", IntegerType),
            Property("y", IntegerType)
        )),
        Property("date_added", DateTimeType),
        Property("date_modified", DateTimeType),
        Property("deceased", BooleanType),
        Property("email", ObjectType(
            Property("id", StringType),
            Property("address", StringType),
            Property("constituent_id", StringType),
            Property("do_not_email", BooleanType),
            Property("inactive", BooleanType),
            Property("primary", BooleanType),
            Property("type", StringType)
        )),
        Property("first", StringType),
        Property("fundraiser_status", StringType),
        Property("gender", StringType),
        Property("gives_anonymously", BooleanType),
        Property("inactive", BooleanType),
        Property("last", StringType),
        Property("lookup_id", StringType),
        Property("middle", StringType),
        Property("name", StringType),
        Property("phone", ObjectType(
            Property("id", StringType),
            Property("constituent_id", StringType),
            Property("do_not_call", BooleanType),
            Property("inactive", BooleanType),
            Property("number", StringType),
            Property("primary", BooleanType),
            Property("type", StringType)
        )),
        Property("suffix", StringType),
        Property("title", StringType),
        Property("type", StringType)
    ).to_dict()


class EducationsStream(BlackbaudStream):

    name = "educations"

    path = "/constituent/v1/educations"

    primary_keys = ["id"]
    replication_key = None

    schema = PropertiesList(
        Property("id", StringType),
        Property("constituent_id", StringType),
        Property("campus", StringType),
        Property("class_of", StringType),
        Property("date_added", StringType),
        Property("date_entered", ObjectType(
            Property("d", IntegerType),
            Property("m", IntegerType),
            Property("y", IntegerType)
        )),
        Property("date_graduated", ObjectType(
            Property("d", IntegerType),
            Property("m", IntegerType),
            Property("y", IntegerType)
        )),
        Property("date_modified", StringType),
        Property("degree", StringType),
        Property("majors", ArrayType(StringType)),
        Property("minors", ArrayType(StringType)),
        Property("primary", BooleanType),
        Property("school", StringType),
        Property("type", StringType)
    ).to_dict()<|MERGE_RESOLUTION|>--- conflicted
+++ resolved
@@ -135,7 +135,6 @@
                 context=context,
                 extra_tags=extra_tags,
             )
-<<<<<<< HEAD
         if response.status_code in [404, 500]:
             self.logger.info("{} response received, skipping request for: {}".format(
                 response.status_code,
@@ -143,11 +142,7 @@
             ))
             return MockedResponse(response)
         
-=======
-        if response.status_code == 404:
-            self.logger.info("404 response received, skipping request for: {}".format(prepared_request.url))
-            return MockedResponse(response)
->>>>>>> 800a4e5b
+
         if response.status_code in [401, 403]:
             self.logger.info("Failed request for {}".format(prepared_request.url))
 
